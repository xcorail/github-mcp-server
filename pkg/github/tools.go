--- conflicted
+++ resolved
@@ -116,15 +116,15 @@
 			toolsets.NewServerTool(ManageRepositoryNotificationSubscription(getClient, t)),
 		)
 
-<<<<<<< HEAD
 	discussions := toolsets.NewToolset("discussions", "GitHub Discussions related tools").
 		AddReadTools(
 			toolsets.NewServerTool(ListDiscussions(getGQLClient, t)),
 			toolsets.NewServerTool(GetDiscussion(getGQLClient, t)),
 			toolsets.NewServerTool(GetDiscussionComments(getGQLClient, t)),
 			toolsets.NewServerTool(ListDiscussionCategories(getGQLClient, t)),
-=======
-	actions := toolsets.NewToolset("actions", "GitHub Actions workflows and CI/CD operations").
+    )
+	
+  actions := toolsets.NewToolset("actions", "GitHub Actions workflows and CI/CD operations").
 		AddReadTools(
 			toolsets.NewServerTool(ListWorkflows(getClient, t)),
 			toolsets.NewServerTool(ListWorkflowRuns(getClient, t)),
@@ -142,7 +142,6 @@
 			toolsets.NewServerTool(RerunFailedJobs(getClient, t)),
 			toolsets.NewServerTool(CancelWorkflowRun(getClient, t)),
 			toolsets.NewServerTool(DeleteWorkflowRunLogs(getClient, t)),
->>>>>>> 721fd3e3
 		)
 
 	// Keep experiments alive so the system doesn't error out when it's always enabled
@@ -165,7 +164,6 @@
 	tsg.AddToolset(secretProtection)
 	tsg.AddToolset(notifications)
 	tsg.AddToolset(experiments)
-<<<<<<< HEAD
 	tsg.AddToolset(discussions)
 
 	// Enable the requested features
@@ -175,11 +173,6 @@
 	}
 
 	return tsg, nil
-}
-=======
->>>>>>> 721fd3e3
-
-	return tsg
 }
 
 // InitDynamicToolset creates a dynamic toolset that can be used to enable other toolsets, and so requires the server and toolset group as arguments
